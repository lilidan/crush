--- conflicted
+++ resolved
@@ -49,22 +49,6 @@
 )
 
 require (
-<<<<<<< HEAD
-=======
-	cloud.google.com/go/auth/oauth2adapt v0.2.6 // indirect
-	github.com/bahlo/generic-list-go v0.2.0 // indirect
-	github.com/buger/jsonparser v1.1.1 // indirect
-	github.com/mailru/easyjson v0.7.7 // indirect
-	github.com/wk8/go-ordered-map/v2 v2.1.8 // indirect
-	go.opentelemetry.io/contrib/instrumentation/google.golang.org/grpc/otelgrpc v0.54.0 // indirect
-	golang.org/x/exp v0.0.0-20250305212735-054e65f0b394 // indirect
-	golang.org/x/oauth2 v0.30.0 // indirect
-	golang.org/x/time v0.8.0 // indirect
-	google.golang.org/api v0.211.0 // indirect
-)
-
-require (
->>>>>>> dc704c16
 	cloud.google.com/go v0.116.0 // indirect
 	cloud.google.com/go/auth v0.13.0 // indirect
 	cloud.google.com/go/auth/oauth2adapt v0.2.6 // indirect
@@ -151,7 +135,7 @@
 	golang.org/x/exp v0.0.0-20250305212735-054e65f0b394 // indirect
 	golang.org/x/image v0.26.0 // indirect
 	golang.org/x/net v0.40.0 // indirect
-	golang.org/x/oauth2 v0.25.0 // indirect
+	golang.org/x/oauth2 v0.30.0 // indirect
 	golang.org/x/sync v0.16.0 // indirect
 	golang.org/x/sys v0.34.0
 	golang.org/x/term v0.32.0 // indirect
