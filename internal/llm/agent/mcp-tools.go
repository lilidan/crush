package agent

import (
	"context"
	"encoding/json"
	"fmt"
	"log/slog"
	"sync"

	"github.com/charmbracelet/crush/internal/config"
	"github.com/charmbracelet/crush/internal/llm/tools"

	"github.com/charmbracelet/crush/internal/permission"
	"github.com/charmbracelet/crush/internal/version"

	"github.com/mark3labs/mcp-go/client"
	"github.com/mark3labs/mcp-go/client/transport"
	"github.com/mark3labs/mcp-go/mcp"
)

type mcpTool struct {
	mcpName     string
	tool        mcp.Tool
	mcpConfig   config.MCPConfig
	permissions permission.Service
	workingDir  string
}

type MCPClient interface {
	Initialize(
		ctx context.Context,
		request mcp.InitializeRequest,
	) (*mcp.InitializeResult, error)
	ListTools(ctx context.Context, request mcp.ListToolsRequest) (*mcp.ListToolsResult, error)
	CallTool(ctx context.Context, request mcp.CallToolRequest) (*mcp.CallToolResult, error)
	Close() error
}

func (b *mcpTool) Name() string {
	return fmt.Sprintf("mcp_%s_%s", b.mcpName, b.tool.Name)
}

func (b *mcpTool) Info() tools.ToolInfo {
	required := b.tool.InputSchema.Required
	if required == nil {
		required = make([]string, 0)
	}
	return tools.ToolInfo{
		Name:        fmt.Sprintf("mcp_%s_%s", b.mcpName, b.tool.Name),
		Description: b.tool.Description,
		Parameters:  b.tool.InputSchema.Properties,
		Required:    required,
	}
}

func runTool(ctx context.Context, c MCPClient, toolName string, input string) (tools.ToolResponse, error) {
	defer c.Close()
	initRequest := mcp.InitializeRequest{}
	initRequest.Params.ProtocolVersion = mcp.LATEST_PROTOCOL_VERSION
	initRequest.Params.ClientInfo = mcp.Implementation{
		Name:    "Crush",
		Version: version.Version,
	}

	_, err := c.Initialize(ctx, initRequest)
	if err != nil {
		return tools.NewTextErrorResponse(err.Error()), nil
	}

	toolRequest := mcp.CallToolRequest{}
	toolRequest.Params.Name = toolName
	var args map[string]any
	if err = json.Unmarshal([]byte(input), &args); err != nil {
		return tools.NewTextErrorResponse(fmt.Sprintf("error parsing parameters: %s", err)), nil
	}
	toolRequest.Params.Arguments = args
	result, err := c.CallTool(ctx, toolRequest)
	if err != nil {
		return tools.NewTextErrorResponse(err.Error()), nil
	}

	output := ""
	for _, v := range result.Content {
		if v, ok := v.(mcp.TextContent); ok {
			output = v.Text
		} else {
			output = fmt.Sprintf("%v", v)
		}
	}

	return tools.NewTextResponse(output), nil
}

func (b *mcpTool) Run(ctx context.Context, params tools.ToolCall) (tools.ToolResponse, error) {
	sessionID, messageID := tools.GetContextValues(ctx)
	if sessionID == "" || messageID == "" {
		return tools.ToolResponse{}, fmt.Errorf("session ID and message ID are required for creating a new file")
	}
	permissionDescription := fmt.Sprintf("execute %s with the following parameters: %s", b.Info().Name, params.Input)
	p := b.permissions.Request(
		permission.CreatePermissionRequest{
			SessionID:   sessionID,
			Path:        b.workingDir,
			ToolName:    b.Info().Name,
			Action:      "execute",
			Description: permissionDescription,
			Params:      params.Input,
		},
	)
	if !p {
		return tools.ToolResponse{}, permission.ErrorPermissionDenied
	}

	switch b.mcpConfig.Type {
	case config.MCPStdio:
		c, err := client.NewStdioMCPClient(
			b.mcpConfig.Command,
			b.mcpConfig.ResolvedEnv(),
			b.mcpConfig.Args...,
		)
		if err != nil {
			return tools.NewTextErrorResponse(err.Error()), nil
		}
		return runTool(ctx, c, b.tool.Name, params.Input)
	case config.MCPHttp:
		c, err := client.NewStreamableHttpClient(
			b.mcpConfig.URL,
			transport.WithHTTPHeaders(b.mcpConfig.ResolvedHeaders()),
		)
		if err != nil {
			return tools.NewTextErrorResponse(err.Error()), nil
		}
		return runTool(ctx, c, b.tool.Name, params.Input)
	case config.MCPSse:
		c, err := client.NewSSEMCPClient(
			b.mcpConfig.URL,
			client.WithHeaders(b.mcpConfig.ResolvedHeaders()),
		)
		if err != nil {
			return tools.NewTextErrorResponse(err.Error()), nil
		}
		return runTool(ctx, c, b.tool.Name, params.Input)
	}

	return tools.NewTextErrorResponse("invalid mcp type"), nil
}

func NewMcpTool(name string, tool mcp.Tool, permissions permission.Service, mcpConfig config.MCPConfig, workingDir string) tools.BaseTool {
	return &mcpTool{
		mcpName:     name,
		tool:        tool,
		mcpConfig:   mcpConfig,
		permissions: permissions,
		workingDir:  workingDir,
	}
}

func getTools(ctx context.Context, name string, m config.MCPConfig, permissions permission.Service, c MCPClient, workingDir string) []tools.BaseTool {
	var stdioTools []tools.BaseTool
	initRequest := mcp.InitializeRequest{}
	initRequest.Params.ProtocolVersion = mcp.LATEST_PROTOCOL_VERSION
	initRequest.Params.ClientInfo = mcp.Implementation{
		Name:    "Crush",
		Version: version.Version,
	}

	_, err := c.Initialize(ctx, initRequest)
	if err != nil {
		slog.Error("error initializing mcp client", "error", err)
		return stdioTools
	}
	toolsRequest := mcp.ListToolsRequest{}
	tools, err := c.ListTools(ctx, toolsRequest)
	if err != nil {
		slog.Error("error listing tools", "error", err)
		return stdioTools
	}
	for _, t := range tools.Tools {
		stdioTools = append(stdioTools, NewMcpTool(name, t, permissions, m, workingDir))
	}
	defer c.Close()
	return stdioTools
}

var (
	mcpToolsOnce sync.Once
	mcpTools     []tools.BaseTool
)

func GetMCPTools(ctx context.Context, permissions permission.Service, cfg *config.Config) []tools.BaseTool {
	mcpToolsOnce.Do(func() {
		mcpTools = doGetMCPTools(ctx, permissions, cfg)
	})
	return mcpTools
}

func doGetMCPTools(ctx context.Context, permissions permission.Service, cfg *config.Config) []tools.BaseTool {
	var mu sync.Mutex
	var wg sync.WaitGroup
	var result []tools.BaseTool
	for name, m := range cfg.MCP {
		if m.Disabled {
			slog.Debug("skipping disabled mcp", "name", name)
			continue
		}
<<<<<<< HEAD

		switch m.Type {
		case config.MCPStdio:
			c, err := client.NewStdioMCPClient(
				m.Command,
				m.ResolvedEnv(),
				m.Args...,
			)
			if err != nil {
				slog.Error("error creating mcp client", "error", err)
				continue
			}

			mcpTools = append(mcpTools, getTools(ctx, name, m, permissions, c, cfg.WorkingDir())...)
		case config.MCPHttp:
			slog.Info("creating mcp client", "name", name, "url", m.URL, "headers", m.ResolvedHeaders())
			c, err := client.NewStreamableHttpClient(
				m.URL,
				transport.WithHTTPHeaders(m.ResolvedHeaders()),
			)
			if err != nil {
				slog.Error("error creating mcp client", "error", err)
				continue
			}
			mcpTools = append(mcpTools, getTools(ctx, name, m, permissions, c, cfg.WorkingDir())...)
		case config.MCPSse:
			c, err := client.NewSSEMCPClient(
				m.URL,
				client.WithHeaders(m.ResolvedHeaders()),
			)
			if err != nil {
				slog.Error("error creating mcp client", "error", err)
				continue
			}
			mcpTools = append(mcpTools, getTools(ctx, name, m, permissions, c, cfg.WorkingDir())...)
		}
=======
		wg.Add(1)
		go func(name string, m config.MCPConfig) {
			defer wg.Done()
			switch m.Type {
			case config.MCPStdio:
				c, err := client.NewStdioMCPClient(
					m.Command,
					m.Env,
					m.Args...,
				)
				if err != nil {
					slog.Error("error creating mcp client", "error", err)
					return
				}

				mu.Lock()
				result = append(result, getTools(ctx, name, m, permissions, c, cfg.WorkingDir())...)
				mu.Unlock()
			case config.MCPHttp:
				c, err := client.NewStreamableHttpClient(
					m.URL,
					transport.WithHTTPHeaders(m.Headers),
				)
				if err != nil {
					slog.Error("error creating mcp client", "error", err)
					return
				}
				mu.Lock()
				result = append(result, getTools(ctx, name, m, permissions, c, cfg.WorkingDir())...)
				mu.Unlock()
			case config.MCPSse:
				c, err := client.NewSSEMCPClient(
					m.URL,
					client.WithHeaders(m.Headers),
				)
				if err != nil {
					slog.Error("error creating mcp client", "error", err)
					return
				}
				mu.Lock()
				result = append(result, getTools(ctx, name, m, permissions, c, cfg.WorkingDir())...)
				mu.Unlock()
			}
		}(name, m)
>>>>>>> 9423d107
	}
	wg.Wait()
	return result
}<|MERGE_RESOLUTION|>--- conflicted
+++ resolved
@@ -203,44 +203,6 @@
 			slog.Debug("skipping disabled mcp", "name", name)
 			continue
 		}
-<<<<<<< HEAD
-
-		switch m.Type {
-		case config.MCPStdio:
-			c, err := client.NewStdioMCPClient(
-				m.Command,
-				m.ResolvedEnv(),
-				m.Args...,
-			)
-			if err != nil {
-				slog.Error("error creating mcp client", "error", err)
-				continue
-			}
-
-			mcpTools = append(mcpTools, getTools(ctx, name, m, permissions, c, cfg.WorkingDir())...)
-		case config.MCPHttp:
-			slog.Info("creating mcp client", "name", name, "url", m.URL, "headers", m.ResolvedHeaders())
-			c, err := client.NewStreamableHttpClient(
-				m.URL,
-				transport.WithHTTPHeaders(m.ResolvedHeaders()),
-			)
-			if err != nil {
-				slog.Error("error creating mcp client", "error", err)
-				continue
-			}
-			mcpTools = append(mcpTools, getTools(ctx, name, m, permissions, c, cfg.WorkingDir())...)
-		case config.MCPSse:
-			c, err := client.NewSSEMCPClient(
-				m.URL,
-				client.WithHeaders(m.ResolvedHeaders()),
-			)
-			if err != nil {
-				slog.Error("error creating mcp client", "error", err)
-				continue
-			}
-			mcpTools = append(mcpTools, getTools(ctx, name, m, permissions, c, cfg.WorkingDir())...)
-		}
-=======
 		wg.Add(1)
 		go func(name string, m config.MCPConfig) {
 			defer wg.Done()
@@ -248,7 +210,7 @@
 			case config.MCPStdio:
 				c, err := client.NewStdioMCPClient(
 					m.Command,
-					m.Env,
+					m.ResolvedEnv(),
 					m.Args...,
 				)
 				if err != nil {
@@ -262,7 +224,7 @@
 			case config.MCPHttp:
 				c, err := client.NewStreamableHttpClient(
 					m.URL,
-					transport.WithHTTPHeaders(m.Headers),
+					transport.WithHTTPHeaders(m.ResolvedHeaders()),
 				)
 				if err != nil {
 					slog.Error("error creating mcp client", "error", err)
@@ -274,7 +236,7 @@
 			case config.MCPSse:
 				c, err := client.NewSSEMCPClient(
 					m.URL,
-					client.WithHeaders(m.Headers),
+					client.WithHeaders(m.ResolvedHeaders()),
 				)
 				if err != nil {
 					slog.Error("error creating mcp client", "error", err)
@@ -285,7 +247,6 @@
 				mu.Unlock()
 			}
 		}(name, m)
->>>>>>> 9423d107
 	}
 	wg.Wait()
 	return result
